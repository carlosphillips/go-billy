// Package memfs provides a billy filesystem base on memory.
package memfs // import "gopkg.in/src-d/go-billy.v2/memfs"

import (
	"errors"
	"fmt"
	"io"
	"os"
	"path/filepath"
	"time"

	"gopkg.in/src-d/go-billy.v2"
)

const separator = filepath.Separator

// Memory a very convenient filesystem based on memory files
type Memory struct {
	base string
	s    *storage

	tempCount int
}

//New returns a new Memory filesystem
func New() *Memory {
	return &Memory{
		base: string(separator),
		s:    newStorage(),
	}
}

// Create returns a new file in memory from a given filename.
func (fs *Memory) Create(filename string) (billy.File, error) {
	return fs.OpenFile(filename, os.O_RDWR|os.O_CREATE|os.O_TRUNC, 0666)
}

// Open returns a readonly file from a given name.
func (fs *Memory) Open(filename string) (billy.File, error) {
	return fs.OpenFile(filename, os.O_RDONLY, 0)
}

// OpenFile returns the file from a given name with given flag and permits.
func (fs *Memory) OpenFile(filename string, flag int, perm os.FileMode) (billy.File, error) {
	path := fs.Join(fs.base, filename)

	f, has := fs.s.Get(path)
	if !has {
		if !isCreate(flag) {
			return nil, os.ErrNotExist
		}

		var err error
		f, err = fs.s.New(path, perm, flag)
		if err != nil {
			return nil, err
		}
	}

	if f.mode.IsDir() {
		return nil, fmt.Errorf("cannot open directory: %s", filename)
	}

	filename, err := filepath.Rel(fs.base, path)
	if err != nil {
		return nil, err
	}

	return f.Duplicate(filename, perm, flag), nil
}

// Stat returns a billy.FileInfo with the information of the requested file.
func (fs *Memory) Stat(filename string) (billy.FileInfo, error) {
	fullpath := fs.Join(fs.base, filename)

	f, has := fs.s.Get(fullpath)
	if !has {
		return nil, os.ErrNotExist
	}

	return f.Stat(), nil
}

// ReadDir returns a list of billy.FileInfo in the given directory.
func (fs *Memory) ReadDir(path string) ([]billy.FileInfo, error) {
	path = fs.Join(fs.base, path)

	var entries []billy.FileInfo
	for _, f := range fs.s.Children(path) {
		entries = append(entries, f.Stat())
	}

	return entries, nil
}

// MkdirAll creates a directory.
func (fs *Memory) MkdirAll(path string, perm os.FileMode) error {
	fullpath := fs.Join(fs.base, path)

	_, err := fs.s.New(fullpath, perm|os.ModeDir, 0)
	return err
}

var maxTempFiles = 1024 * 4

// TempFile creates a new temporary file.
func (fs *Memory) TempFile(dir, prefix string) (billy.File, error) {
	var fullpath string
	for {
		if fs.tempCount >= maxTempFiles {
			return nil, errors.New("max. number of tempfiles reached")
		}

		fullpath = fs.getTempFilename(dir, prefix)
		if _, ok := fs.s.files[fullpath]; !ok {
			break
		}
	}

	return fs.Create(fullpath)
}

func (fs *Memory) getTempFilename(dir, prefix string) string {
	fs.tempCount++
	filename := fmt.Sprintf("%s_%d_%d", prefix, fs.tempCount, time.Now().UnixNano())
	return fs.Join(fs.base, dir, filename)
}

// Rename moves a the `from` file to the `to` file.
func (fs *Memory) Rename(from, to string) error {
	from = fs.Join(fs.base, from)
	to = fs.Join(fs.base, to)

	return fs.s.Rename(from, to)
}

// Remove deletes a given file from storage.
func (fs *Memory) Remove(filename string) error {
	fullpath := fs.Join(fs.base, filename)
	return fs.s.Remove(fullpath)
}

// Join joins any number of path elements into a single path, adding a Separator if necessary.
func (fs *Memory) Join(elem ...string) string {
	return filepath.Join(elem...)
}

// Dir creates a new memory filesystem whose root is the given path inside the current
// filesystem.
func (fs *Memory) Dir(path string) billy.Filesystem {
	return &Memory{
		base: fs.Join(fs.base, path),
		s:    fs.s,
	}
}

// Base returns the base path for the filesystem.
func (fs *Memory) Base() string {
	return fs.base
}

type file struct {
	billy.BaseFile

	content  *content
	position int64
	flag     int
	mode     os.FileMode
}

func (f *file) Read(b []byte) (int, error) {
	n, err := f.ReadAt(b, f.position)
	if err != nil {
		return 0, err
	}

	return n, err
}

func (f *file) ReadAt(b []byte, off int64) (int, error) {
	if f.IsClosed() {
		return 0, billy.ErrClosed
	}

	if !isReadAndWrite(f.flag) && !isReadOnly(f.flag) {
		return 0, errors.New("read not supported")
	}

	n, err := f.content.ReadAt(b, off)
	f.position += int64(n)

	return n, err
}

func (f *file) Seek(offset int64, whence int) (int64, error) {
	if f.IsClosed() {
		return 0, billy.ErrClosed
	}

	switch whence {
	case io.SeekCurrent:
		f.position += offset
	case io.SeekStart:
		f.position = offset
	case io.SeekEnd:
		f.position = int64(f.content.Len()) + offset
	}

	return f.position, nil
}

func (f *file) Write(p []byte) (int, error) {
	if f.IsClosed() {
		return 0, billy.ErrClosed
	}

	if !isReadAndWrite(f.flag) && !isWriteOnly(f.flag) {
		return 0, errors.New("write not supported")
	}

	n, err := f.content.WriteAt(p, f.position)
	f.position += int64(n)

	return n, err
}

func (f *file) Close() error {
	if f.IsClosed() {
		return errors.New("file already closed")
	}

	f.Closed = true
	return nil
}

func (f *file) Duplicate(filename string, mode os.FileMode, flag int) billy.File {
	new := &file{
		BaseFile: billy.BaseFile{BaseFilename: filename},
		content:  f.content,
		mode:     mode,
		flag:     flag,
	}

	if isAppend(flag) {
		new.position = int64(new.content.Len())
	}

	if isTruncate(flag) {
		new.content.Truncate()
	}

	return new
}

func (f *file) Stat() billy.FileInfo {
	return &fileInfo{
		name: f.Filename(),
		mode: f.mode,
		size: f.content.Len(),
	}
}

type fileInfo struct {
	name string
	size int
	mode os.FileMode
}

func (fi *fileInfo) Name() string {
	return fi.name
}

func (fi *fileInfo) Size() int64 {
	return int64(fi.size)
}

func (fi *fileInfo) Mode() os.FileMode {
	return fi.mode
}

func (*fileInfo) ModTime() time.Time {
	return time.Now()
}

func (fi *fileInfo) IsDir() bool {
	return fi.mode.IsDir()
}

func (*fileInfo) Sys() interface{} {
	return nil
}

<<<<<<< HEAD
=======
type storage struct {
	files map[string]*file
}

type content struct {
	bytes []byte
}

func (c *content) WriteAt(p []byte, off int64) (int, error) {
	prev := len(c.bytes)

	diff := int(off) - prev
	if diff > 0 {
		c.bytes = append(c.bytes, make([]byte, diff)...)
	}

	c.bytes = append(c.bytes[:off], p...)
	if len(c.bytes) < prev {
		c.bytes = c.bytes[:prev]
	}

	return len(p), nil
}

func (c *content) ReadAt(b []byte, off int64) (int, error) {
	size := int64(len(c.bytes))
	if off >= size {
		return 0, io.EOF
	}

	l := int64(len(b))
	if off+l > size {
		l = size - off
	}

	n := copy(b, c.bytes[off:off+l])
	return n, nil
}

>>>>>>> 85a405f2
func (c *content) Truncate() {
	c.bytes = make([]byte, 0)
}

func (c *content) Len() int {
	return len(c.bytes)
}

func isCreate(flag int) bool {
	return flag&os.O_CREATE != 0
}

func isAppend(flag int) bool {
	return flag&os.O_APPEND != 0
}

func isTruncate(flag int) bool {
	return flag&os.O_TRUNC != 0
}

func isReadAndWrite(flag int) bool {
	return flag&os.O_RDWR != 0
}

func isReadOnly(flag int) bool {
	return flag == os.O_RDONLY
}

func isWriteOnly(flag int) bool {
	return flag&os.O_WRONLY != 0
}<|MERGE_RESOLUTION|>--- conflicted
+++ resolved
@@ -290,48 +290,6 @@
 	return nil
 }
 
-<<<<<<< HEAD
-=======
-type storage struct {
-	files map[string]*file
-}
-
-type content struct {
-	bytes []byte
-}
-
-func (c *content) WriteAt(p []byte, off int64) (int, error) {
-	prev := len(c.bytes)
-
-	diff := int(off) - prev
-	if diff > 0 {
-		c.bytes = append(c.bytes, make([]byte, diff)...)
-	}
-
-	c.bytes = append(c.bytes[:off], p...)
-	if len(c.bytes) < prev {
-		c.bytes = c.bytes[:prev]
-	}
-
-	return len(p), nil
-}
-
-func (c *content) ReadAt(b []byte, off int64) (int, error) {
-	size := int64(len(c.bytes))
-	if off >= size {
-		return 0, io.EOF
-	}
-
-	l := int64(len(b))
-	if off+l > size {
-		l = size - off
-	}
-
-	n := copy(b, c.bytes[off:off+l])
-	return n, nil
-}
-
->>>>>>> 85a405f2
 func (c *content) Truncate() {
 	c.bytes = make([]byte, 0)
 }
